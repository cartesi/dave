--- conflicted
+++ resolved
@@ -32,9 +32,5 @@
 To run the full example, execute the following command from the current path path (_i.e._ [`permissionless-arbitration/lua_node`](.)):
 
 ```
-<<<<<<< HEAD
-docker build -t dave:latest -f Dockerfile ../../ && docker run --rm dave:latest
-=======
 docker build -t nxn_playground:latest -f Dockerfile ../../ && docker run --rm --env MACHINE_PATH="/app/lua_node/program/simple-program" nxn_playground:latest
->>>>>>> 2ec95709
 ```